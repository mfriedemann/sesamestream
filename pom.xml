<?xml version="1.0" encoding="UTF-8"?>
<project xmlns="http://maven.apache.org/POM/4.0.0"
         xmlns:xsi="http://www.w3.org/2001/XMLSchema-instance"
         xsi:schemaLocation="http://maven.apache.org/POM/4.0.0 http://maven.apache.org/maven-v4_0_0.xsd">

    <modelVersion>4.0.0</modelVersion>
    <groupId>net.fortytwo.laboratory</groupId>
    <artifactId>sesamestream</artifactId>
    <version>1.0-SNAPSHOT</version>
    <packaging>jar</packaging>
    <name>SesameStream</name>
    <description>Continuous queries for Sesame</description>

    <repositories>
        <repository>
            <id>fortytwo</id>
            <name>fortytwo.net Maven repository</name>
            <url>http://fortytwo.net/maven2</url>
        </repository>
        <repository>
            <id>aduna-repo</id>
            <name>Aduna repository</name>
            <url>http://repo.aduna-software.org/maven2/releases</url>
            <snapshots>
                <enabled>true</enabled>
                <updatePolicy>always</updatePolicy>
            </snapshots>
        </repository>
    </repositories>

    <properties>
        <junit.version>4.5</junit.version>
        <sesame.version>2.6.9</sesame.version>
        <sesametools.version>1.7-SNAPSHOT</sesametools.version>
    </properties>

    <dependencies>
        <dependency>
            <groupId>org.openrdf.sesame</groupId>
            <artifactId>sesame-queryparser-sparql</artifactId>
            <version>${sesame.version}</version>
        </dependency>
        <dependency>
            <groupId>org.openrdf.sesame</groupId>
            <artifactId>sesame-sail-memory</artifactId>
            <version>${sesame.version}</version>
            <scope>test</scope>
        </dependency>
        <dependency>
            <groupId>net.fortytwo.sesametools</groupId>
            <artifactId>nquads</artifactId>
            <version>${sesametools.version}</version>
        </dependency>
        <dependency>
<<<<<<< HEAD
            <groupId>org.openrdf.sesame</groupId>
            <artifactId>sesame-rio-turtle</artifactId>
            <version>${sesame.version}</version>
            <scope>test</scope>
=======
            <groupId>gnu.io</groupId>
            <artifactId>rxtx</artifactId>
            <!--<version>2.0</version>-->
            <version>2.1-r2</version>
>>>>>>> 8ee6bcb4
        </dependency>
        <!--<dependency>
            <groupId>org.apache.commons</groupId>
            <artifactId>commons-io</artifactId>
            <version>1.3.2</version>
        </dependency>-->
        <dependency>
            <groupId>junit</groupId>
            <artifactId>junit</artifactId>
            <version>${junit.version}</version>
            <scope>test</scope>
        </dependency>
    </dependencies>

    <build>
        <sourceDirectory>src/main/java</sourceDirectory>
        <testSourceDirectory>src/test/java</testSourceDirectory>
        <directory>target</directory>
        <finalName>${project.artifactId}-${project.version}</finalName>
        <resources>
            <resource>
                <directory>src/main/resources</directory>
            </resource>
        </resources>
        <testResources>
            <testResource>
                <directory>src/test/resources</directory>
            </testResource>
        </testResources>
        <plugins>
            <plugin>
                <artifactId>maven-compiler-plugin</artifactId>
                <version>2.3.2</version>
                <configuration>
                    <source>1.6</source>
                    <target>1.6</target>
                </configuration>
            </plugin>
            <plugin>
                <groupId>org.apache.maven.plugins</groupId>
                <artifactId>maven-dependency-plugin</artifactId>
                <version>2.4</version>
                <executions>
                    <execution>
                        <id>copy-dependencies</id>
                        <phase>package</phase>
                        <goals>
                            <goal>copy-dependencies</goal>
                        </goals>
                    </execution>
                </executions>
            </plugin>
        </plugins>
    </build>

</project><|MERGE_RESOLUTION|>--- conflicted
+++ resolved
@@ -52,17 +52,16 @@
             <version>${sesametools.version}</version>
         </dependency>
         <dependency>
-<<<<<<< HEAD
             <groupId>org.openrdf.sesame</groupId>
             <artifactId>sesame-rio-turtle</artifactId>
             <version>${sesame.version}</version>
             <scope>test</scope>
-=======
+</dependency>
+<dependency>
             <groupId>gnu.io</groupId>
             <artifactId>rxtx</artifactId>
             <!--<version>2.0</version>-->
             <version>2.1-r2</version>
->>>>>>> 8ee6bcb4
         </dependency>
         <!--<dependency>
             <groupId>org.apache.commons</groupId>
